--- conflicted
+++ resolved
@@ -6,13 +6,8 @@
 
 if __name__ == '__main__':
     use_these_modules = {
-<<<<<<< HEAD
-        'nnUNetModule': ('nnUNetPlans', ),
-        'nnUNetTrainer': ('nnUNetPlans',),
-=======
         'nnUNetModule': ('nnUNetPlans', ),  # lightning variant
         'nnUNetTrainer': ('nnUNetPlans', ),  # my trainer
->>>>>>> f236bde5
     }
 
     results_dirs = (nnUNet_results, )
